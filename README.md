# BioSimulator Processes


Core implementations of `process-bigraph.composite.Process()` aligning with BioSimulators simulation 
tools. A complete environment with version-controlled dependencies already installed is available as a Docker container on GHCR.


## Installation

There are two primary methods of interaction with `biosimulator-processes`:

### A container available on `ghcr`:


   1. Ensure that the Docker Daemon is running. Most users do this by opening the Docker Desktop application.
   2. Pull the image from `ghcr.io`:
         
            docker pull ghcr.io/biosimulators/biosimulator-processes:latest
   
   3. Run the image, ensuring that the running of the container is platform-agnostic:
   
<<<<<<< HEAD
            docker run --platform linux/amd64 -it -p 8888:8888 ghcr.io/biosimulators/biosimulator-processes:latest
=======
            docker run --platform linux/amd64 -it -p 8888:8888 ghcr.io/biosimulators/biosimulator-processes:latest 
>>>>>>> 16fff29f
   
   As an alternative, there is a helper script that does this and more. To use this script:
   
   1. Add the appropriate permissions to the file:
            
            chmod +x ./scripts/run-docker.sh
   
   2. Run the script:
   
            ./scripts/run-docker.sh

### The Python Package Index. You may download BioSimulator Processes with: 

         pip install biosimulator-processes

We recommend using an environment/package manager [like Conda](https://conda.io/projects/conda/en/latest/index.html) if downloading from PyPI to 
install the dependencies required for your use. Most of the direct UI content for this tooling will be in the form of
a jupyter notebook. The installation for this notebook is provided below.

### Using `biosimulator_processes.smoldyn_process.SmoldynProcess()`: 

#### Mac Users PLEASE NOTE: 
Due to the multi-lingual nature of Smoldyn, which is primarily 
developed in C++, the installation process for utilizing 
the `SmoldynProcess` process implementation requires separate handling. This is particularly 
relevant for macOS and Windows users, where setting up the Python bindings can be more complex.

For your convienience, we have created an installation shell script that will install the correct distribution of 
Smoldyn based on your Mac processor along with the codebase of this repo. To install Smoldyn and this repo on your 
Mac, please adhere to the following instructions:

1. Clone this repo from Github:

        git clone https://github.com/biosimulators/biosimulator-processes.git

2. Provide adminstrative access to the `scripts` directory within the cloned repo:

        cd biosimulator-processes

3. Look for the install-with-smoldyn-for-mac-<YOUR MAC PROCESSOR> shell script where <YOUR MAC PROCESSOR> corresponds 
    to your machine's processor:

        ls scripts | grep <YOUR MAC PROCESSOR>
        chmod +x ./scripts/install-with-smoldyn-for-mac-<YOUR MAC PROCESSOR>

4. Run the appropriate shell script (for example, using mac silicon):

        scripts/install-with-smoldyn-for-mac-silicon.sh

### Quick Start Example:

Composing, running, and viewing the results of a composite simulation can be achieved in as little as 4 steps. 
In this example, we use the `SmoldynProcess` implementation to compose a particle-diffusion simulation.

1. Define the composite instance according to the `process_bigraph.Composite` API and relative process
   implementation (in this case the `SmoldynProcess`). Each instance of the Smoldyn process requires the specification
   of a Smoldyn "configuration"(model) file, which is specified within the inner key, `'config'` :
         
         from process_bigraph import Composite, pf
   
         instance = {
              'smoldyn': {
                  '_type': 'process',
                  'address': 'local:smoldyn',
                  'config': {
                      'model_filepath': 'biosimulator_processes/model_files/minE_model.txt',
                      'animate': False},
                  'inputs': {
                      'species_counts': ['species_counts_store'],
                      'molecules': ['molecules_store']},
                  'outputs': {
                      'species_counts': ['species_counts_store'],
                      'molecules': ['molecules_store']}
              },
              'emitter': {
                  '_type': 'step',
                  'address': 'local:ram-emitter',
                  'config': {
                      'emit': {
                          'species_counts': 'tree[string]',
                          'molecules': 'tree[string]'}
                  },
                  'inputs': {
                      'species_counts': ['species_counts_store'],
                      'molecules': ['molecules_store']}
              }
          }

   As you can see, each instance definition is expected to have the following key heirarchy:
         
         instance[
            <INSTANCE-NAME>['_type', 'address', 'config', 'inputs', 'outputs'], 
            ['emitter']['_type', 'address', 'config', 'inputs', 'outputs']
         ]
   Each instance requires at least one process and one emitter. Usually, there may be multiple processes and just 
      one emitter, thereby sharing memory amongst the chained processes.
   
   Both `<INSTANCE-NAME>` and `'emitter'` share the same inner keys. Here, pay close attention to how the `'address'`
      is set for both the instance name and emitter.

2. Create a `process_bigraph.Composite` instance:

         workflow = Composite({
            'state': instance
         })

3. Run the composite instance which is configured by the `instance` that we defined:
    
         workflow.run(10)

4. Gather and pretty print results:
       
         results = workflow.gather_results()
         print(f'RESULTS: {pf(results)}')


A simplified view of the above script:


         from process_bigraph import Composite, pf
   
         >> instance = {
              'smoldyn': {
                  '_type': 'process',
                  'address': 'local:smoldyn',
                  'config': {
                      'model_filepath': 'biosimulator_processes/model_files/minE_model.txt',
                      'animate': False},
                  'inputs': {
                      'species_counts': ['species_counts_store'],
                      'molecules': ['molecules_store']},
                  'outputs': {
                      'species_counts': ['species_counts_store'],
                      'molecules': ['molecules_store']}
              },
              'emitter': {
                  '_type': 'step',
                  'address': 'local:ram-emitter',
                  'config': {
                      'emit': {
                          'species_counts': 'tree[string]',
                          'molecules': 'tree[string]'}
                  },
                  'inputs': {
                      'species_counts': ['species_counts_store'],
                      'molecules': ['molecules_store']}
              }
          }

         >> workflow = Composite({
               'state': instance
            })

         >> workflow.run(10)
         >> results = workflow.gather_results()
         >> print(f'RESULTS: {pf(results)}')<|MERGE_RESOLUTION|>--- conflicted
+++ resolved
@@ -19,11 +19,7 @@
    
    3. Run the image, ensuring that the running of the container is platform-agnostic:
    
-<<<<<<< HEAD
             docker run --platform linux/amd64 -it -p 8888:8888 ghcr.io/biosimulators/biosimulator-processes:latest
-=======
-            docker run --platform linux/amd64 -it -p 8888:8888 ghcr.io/biosimulators/biosimulator-processes:latest 
->>>>>>> 16fff29f
    
    As an alternative, there is a helper script that does this and more. To use this script:
    
