--- conflicted
+++ resolved
@@ -23,9 +23,8 @@
         data = np.array(data)
     data_average = np.mean(data)
     return (data - data_average) ** 2
-<<<<<<< HEAD
 
-
+  
 def random_population_selection(population: List, update_population=True) -> List:
     """Pick a random member of a given population `population` and pop it from the population if
         update_population is set to True.
@@ -33,8 +32,6 @@
     index = len(population) - 1
     rand_i = random.randint(0, index)
     return population.pop(rand_i) if update_population else population[rand_i]
-=======
->>>>>>> 38db4a2d
 
 
 class CompareResults(Step):
